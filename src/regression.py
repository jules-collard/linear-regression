import numpy as np
from scipy.stats import t, f
from abc import ABC, abstractmethod
from confints import ConfidenceInterval

class RegressionModel(ABC):
    """Abstract class representing a general regression model

    :param X: Design matrix (n x p)
    :type X: np.ndarray
    :param y: Response vector (n x 1)
    :type y: np.ndarray
    :param add_intercept: Option to add intercept column to :param:`X` if not already included, defaults to True
    :type add_intercept: bool, optional
    """

    def __init__(self, X: np.ndarray, y: np.ndarray, add_intercept=True):
        """Constructor method
        """
        self.fitted = False
        self.hyperparameters = None
        # Data
        self.X: np.ndarray = np.hstack((np.ones((X.shape[0], 1)), X)) if add_intercept else X
        self.y: np.ndarray = y
        self.n, self.p = self.X.shape

        # Model Output
        self.beta_hat: np.ndarray = None
        self.residuals: np.ndarray = None
        self.sigma_squared: np.ndarray = None
        self.y_hat: np.ndarray = None

        # Diagnostics
        self.aic: float = None
        self.bic: float = None
        self.r2: float = None
        self.adj_r2: float = None

    # Fits model to data
    @abstractmethod
    def fit(self):
        pass

    def predict(self, X_new: np.ndarray, add_intercept=True) -> np.ndarray:
        """Generates prediction based on fitted model.

        :param X_new: Matrix data points for which predictions are made, with shape (n_new, p)
        :type X_new: np.ndarray
        :param add_intercept: Option to add intercept column to :param:`X` if not already included, defaults to True
        :type add_intercept: bool, optional
        :raises ValueError: Model not fitted
        :return: Predicted values for the new data, shape (n_new,1)
        :rtype: np.ndarray
        """
        self.check_fitted()
        X_new = np.hstack((np.ones((X_new.shape[0], 1)), X_new)) if add_intercept else X_new
        return X_new @ self.beta_hat
    
    def summary(self):
        """Prints model summary.

        :raises ValueError: Model not fitted
        """
        self.check_fitted()
        print("COEFFICIENT SUMMARY TABLE")
        print(f"{'Intercept':<15}{self.beta_hat[0]:<25.5f}")
        for i in range( 1, self.p ): 
            print(f"{f'x{i -1}':<15}{self.beta_hat[i]:<25.5f}")

<<<<<<< HEAD
    def compute_r2(self):
=======
    def coefficients(self) -> np.ndarray:
        """Returns the vector of estimated coefficients for a linear model.

        :raises ValueError: Model not fitted
        :return: Vector of coefficients
        :rtype: np.ndarray
        """
        self.check_fitted()
        return self.beta_hat

    def r2(self) -> float:
        """Calculates R^2 coefficient

        :raises ValueError: Model not fitted
        :return: R^2 coefficient
        :rtype: float
        """
>>>>>>> a4335bbf
        self.check_fitted()
        y_bar = np.mean(self.y)
        self.r2 = ((self.y_hat - y_bar).T @ (self.y_hat - y_bar)) / ((self.y - y_bar).T @ (self.y - y_bar))
        self.adj_r2 = 1 - ((1 - self.r2) * (self.n / (self.n - self.p)))
        return self.r2
    
    def adj_r2(self) -> float:
        """Calculates adjusted R^2 coefficient

        :raises ValueError: Model not fitted
        :return: Adjusted R^2 coefficient
        :rtype: float
        """
        if self.adj_r2 is not None:
            self.r2()
        return self.adj_r2

    def information_criteria(self): # Implemented for OLS and Ridge only
        self.aic = self.n + (self.n * np.log(2 * np.pi * self.sigma_squared)) + (2 * self.p)
        self.bic = self.n + (self.n * np.log(2 * np.pi * self.sigma_squared)) + (np.log(self.n) * self.p)
        return {'AIC': self.aic, 'BIC': self.bic}

    def check_fitted(self):
        """Utility method for verifying if model has been fitted.

        :raises ValueError: Model not fitted
        """
        if not self.fitted: raise ValueError('Model not fitted')
        

#Implementation uses numpy for basic matrix operations.
#Also uses scipy to determine the quantiles of the t and f distribution
class OLSModel(RegressionModel):
    """Implementation of Ordinary Least Squares (OLS) regression. It provides methods to fit the model, predict new values, compute diagnostics, and calculate key metrics such as residuals, leverage values, and confidence intervals.

    :param X: Design matrix (n x p)
    :type X: np.ndarray
    :param y: Response vector (n x 1)
    :type y: np.ndarray
    :param add_intercept: Option to add intercept column to :param:`X` if not already included, defaults to True
    :type add_intercept: bool, optional
    """
    
    def __init__(self, X, y, add_intercept=True):
        """Constructor method
        """
        RegressionModel.__init__(self, X, y, add_intercept=add_intercept)
        self.sigma_squared: float = None
        self.var_beta: np.ndarray = None # estimated variance of betahat

    # Calculate OLS estimator and resulting residuals
    def fit(self):
        """Fits OLS model to data (in place) by computing coefficients
        """
        XtX_inv = np.linalg.inv(self.X.T @ self.X)
        self.beta_hat = XtX_inv @ self.X.T @ self.y
        self.fitted = True
        
        self.y_hat = self.predict(self.X, add_intercept=False)
        self.residuals = self.y - self.y_hat
        self.sigma_squared = (self.residuals.T @ self.residuals) / (self.n - self.p)
        self.var_beta = self.sigma_squared * XtX_inv

    def get_covariance_matrix(self) -> np.ndarray:
        self.check_fitted()
        return self.var_beta
    
    def hat_matrix(self) -> np.ndarray:
        self.check_fitted()
        XtX_inv = np.linalg.inv(self.X.T @ self.X)
        H = self.X @ XtX_inv @ self.X.T
        return H
    
    def annihilator_matrix(self) -> np.ndarray:
        hat = self.hat_matrix()
        return np.eye(hat.shape[0], hat.shape[1]) - hat

    def leverages(self) -> np.ndarray:
        self.check_fitted()
        H = self.hat_matrix()
        return np.diag(H)

    def standardized_residuals(self) -> np.ndarray:
        """Computes standardized residuals for each observation.

        :raises ValueError: Model not fitted
        :return: Vector of standardized residuals, shape (n x 1)
        :rtype: np.ndarray
        """
        self.check_fitted()
        h = self.leverages()  # leverage values
        e = self.residuals  # residuals
        se = np.sqrt(self.sigma_squared * (1 - h))  # standard error
        standardized_residuals = e / se
        return standardized_residuals
    
    
    def summary(self):
        """Prints a summary of the OLS model, including the estimated coefficients and associated t-statistics, p-values, confidence intervals, and significance for each predictor.
        """
        self.check_fitted()
        infer = OLS_Inference(self)
        
        t_stats, p_values, significant = infer.t_test()
        confidences = infer.confidence_intervals_beta()
        F_stat, F_p_value = infer.f_test_intercept_only()
        self.compute_r2()
        self.information_criteria()

        print("\nCOEFFICIENT SUMMARY TABLE (Significance level 0.05)")
        print(f"{'Variable':<15}{'Estimated Coefficient':<25}{'T statistic':<15}{'P-value':<10}{'Significant':<13}{'Lower Bound ':<13}{'Upper Bound': <13}{'Coverage Level':<20}")
        print(f"{'Intercept':<15}{self.beta_hat[0]:<25.5f}{t_stats[0]:<15.5f}{p_values[0]:<10.5f}{str(significant[0]):<13}{confidences[0].lb:<15.5f}{confidences[0].ub:<13.5f}{confidences[0].coverage * 100:<15}")
        for i in range( 1, self.p ): 
            print(f"{f'x{i -1}':<15}{self.beta_hat[i]:<25.5f}{t_stats[i]:<15.5f}{p_values[i]:<10.5f}{str(significant[i]):<13}{confidences[i].lb:<15.5f}{confidences[i].ub:<13.5f}{confidences[i].coverage * 100:<15}")
        print("\nMODEL EVALUATION")
        print(f"F statistic: {F_stat}, p-value: {F_p_value}")
        print(f"R-squared: {self.r2}, Adjusted R-squared: {self.adj_r2}")
        print(f"Full-model AIC: {self.aic}")
        print(f"Full-model BIC: {self.bic}")

class OLS_Inference:
    """Class providing statistical inference methods for an OLS regression model, including confidence intervals for coefficients, t-tests, F-tests, and prediction intervals.
    
    :param ols: Instance of :class:OLSModel which has been fitted
    :type ols: OLSModel
    :raises ValueError: Model not fitted
    """
    def __init__(self, ols: OLSModel):
        """Constructor method
        """
        ols.check_fitted()
        self.ols = ols

    def confidence_intervals_beta(self, alpha=0.05) -> list[ConfidenceInterval]:
        """Computes the confidence intervals for each coefficient based on the t-distribution.

        :param alpha: Significance level for confidence intervals, defaults to 0.05
        :type alpha: float, optional
        :return: List of :class:ConfidenceInterval objects
        :rtype: list[ConfidenceInterval]
        """
        var_beta = self.ols.get_covariance_matrix()
        se_beta = np.sqrt(np.diag(var_beta))
        t_critical = t.ppf(1 - alpha / 2, self.ols.n - self.ols.p)
        lower_bounds = self.ols.beta_hat - t_critical * se_beta
        upper_bounds = self.ols.beta_hat + t_critical * se_beta
        #return np.column_stack((lower_bounds, upper_bounds))
        intervals = []
        for lb, ub in zip(lower_bounds, upper_bounds):
            intervals.append(ConfidenceInterval(lb,ub, 1-alpha))
        
        return intervals

    def confidence_intervals_bonferroni(self, alpha=0.05) -> list[ConfidenceInterval]:
        """Applies the Bonferroni correction to the significance level by dividing significance level by the number of coefficients in the model. Computes the corrected confidence intervals for each coefficient.

        :param alpha: Significance level for confidence intervals, defaults to 0.05
        :type alpha: float, optional
        :return: List of :class:ConfidenceInterval objects
        :rtype: list[ConfidenceInterval]
        """
        # Bonferroni correction
        corrected_alpha = alpha / self.ols.p

        return self.confidence_intervals_beta(corrected_alpha)
    

    def t_statistics(self, hypothesized_values=None) -> np.ndarray: 
        """Computes t-statistic for each coefficient.

        :param hypothesized_values: The hypothesized values for each coefficient, defaults to vector of zeros.
        :type hypothesized_values: np.ndarray, optional
        :return: Vector of t-statistics
        :rtype: np.ndarray
        """
        if hypothesized_values is None:
            hypothesized_values = np.zeros_like(self.ols.beta_hat) # default: b_j = 0, for all j
        var_beta = self.ols.get_covariance_matrix()
        se_beta = np.sqrt(np.diag(var_beta))
        return (self.ols.beta_hat - hypothesized_values) / se_beta


    def t_test(self, hypothesized_values=None, alpha=0.05) -> tuple[np.ndarray, np.ndarray, np.ndarray]:
        """Performs a t-test for each coefficient to test if it is significantly different from the hypothesized value. Returns the t-statistics, p-values, and significance results.

        :param hypothesized_values:  The hypothesized values for each coefficient, defaults to vector of zeros.
        :type hypothesized_values: np.ndarray, optional
        :param alpha: Significance level for the tests, defaults to 0.05
        :type alpha: float, optional
        :return: Tuple with vectors of t-statistics, p-values and significance tests
        :rtype: tuple[np.ndarray, np.ndarray, np.ndarray]
        """
        t_stats = self.t_statistics(hypothesized_values=hypothesized_values)
       
        p_values = 2 * (1 - t.cdf(np.abs(t_stats), df=self.ols.n - self.ols.p))
        # Evaluate significance
        significant = p_values < alpha
        return t_stats, p_values, significant

    #General F-test - can set the constraints as wanted
    def f_test(self, R: np.ndarray, r: np.ndarray) -> tuple[float, float]:
        """Performs F-test on general null hypothesis R @ beta_hat = r. Used to test multiple linear restrictions on the coefficients.

        :param R: Constraint matrix
        :type R: np.ndarray
        :param r: Right-hand side of constraints
        :type r: np.ndarray
        :return: Tuple with F-statistic and p-value
        :rtype: tuple[float, float]
        """
        # F-test for H0: Rβ = r
        R_beta_hat = R @ self.ols.beta_hat - r
        cov_R_beta = R @ self.ols.get_covariance_matrix() @ R.T
        F_stat = (R_beta_hat.T @ np.linalg.inv(cov_R_beta) @ R_beta_hat) / R.shape[0]
        F_stat /= self.ols.sigma_squared
        p_value = 1 - f.cdf(F_stat, R.shape[0], self.ols.n - self.ols.p)
        return F_stat, p_value
    
    #The more commonly used f-test to test if the model with only the intercept is correct
    def f_test_intercept_only(self) -> tuple[float, float]:
        """Performs an F-test for the null hypothesis that all coefficients except the intercept are zero.

        :return: Tuple with F-statistic and p-value
        :rtype: tuple[float, float]
        """
        R = np.eye(self.ols.p - 1, self.ols.p)  # Test all coefficients but intercept
        r = np.zeros(self.ols.p - 1)
        return self.f_test(R, r)

    def prediction_intervals(self, X_new :np.ndarray, add_intercept = True, alpha=0.05) -> tuple[np.ndarray, list[ConfidenceInterval]]:
        """Calculates prediction intervals for new observations

        :param X_new: Matrix of data points for which predictions are made, with shape (n_new, p)
        :type X_new: np.ndarray
        :param add_intercept: Option to add intercept column to :param:`X` if not already included, defaults to True
        :type add_intercept: bool, optional
        :param alpha: Significance level for prediction intervals, defaults to 0.05
        :type alpha: float, optional
        :raises ValueError: Model not fitted
        :return: Tuple with vector of predictions and list of associated intervals
        :rtype: tuple[np.ndarray, list[ConfidenceInterval]]
        """
        predictions = self.ols.predict(X_new)
        X_new = np.hstack((np.ones((X_new.shape[0], 1)), X_new)) if add_intercept else X_new
        XtX_inv = np.linalg.inv(self.ols.X.T @ self.ols.X)
        #h = np.array([x @ np.linalg.inv(self.ols.X.T @ self.ols.X) @ x.T for x in X_new])
        h = np.einsum('ij,jk,ik->i', X_new, XtX_inv, X_new)  # ChatGPT's optimization for the above line of code which is otherwise too slow
        t_critical = t.ppf(1 - alpha / 2, self.ols.n - self.ols.p)
        se_pred = np.sqrt(self.ols.sigma_squared * (1 + h))
        lower_bounds = predictions - t_critical * se_pred
        upper_bounds = predictions + t_critical * se_pred
        #return predictions, lower_bounds, upper_bounds

        intervals = []
        for pred, lb, ub in zip(predictions, lower_bounds, upper_bounds):
            intervals.append(ConfidenceInterval(lb,ub, 1-alpha, estimate=pred))
        
        return predictions,intervals
    
    def confidence_intervals_mx(self, X_new: np.ndarray, add_intercept=True, alpha=0.05) -> tuple[np.ndarray, list[ConfidenceInterval]]:
        """Computes the confidence intervals for the regression function. The confidence intervals are computed considering only the variability in the regression function itself, not the residual error.

        :param X_new: Matrix of data points for which new regression function is calculated
        :type X_new: np.ndarray
        :param add_intercept: Option to add intercept column to :param:`X` if not already included, defaults to True
        :type add_intercept: bool, optional
        :param alpha: Significance level for prediction intervals, defaults to 0.05
        :type alpha: float, optional
        :raises ValueError: Model not fitted
        :return: Tuple with vector of predictions and list of associated intervals
        :rtype: tuple[np.ndarray, list[ConfidenceInterval]]
        """
        self.ols.check_fitted()
        
        predictions = self.ols.predict(X_new)
        
        X_new = np.hstack((np.ones((X_new.shape[0], 1)), X_new)) if add_intercept else X_new
        
        XtX_inv = np.linalg.inv(self.ols.X.T @ self.ols.X)
        h = np.einsum('ij,jk,ik->i', X_new, XtX_inv, X_new) 
        t_critical = t.ppf(1 - alpha / 2, self.ols.n - self.ols.p)
        se_mx = np.sqrt(self.ols.sigma_squared * h)
        
        lower_bounds = predictions - t_critical * se_mx
        upper_bounds = predictions + t_critical * se_mx
        
        intervals = []
        for pred, lb, ub in zip(predictions, lower_bounds, upper_bounds):
            intervals.append(ConfidenceInterval(lb, ub, 1 - alpha, estimate=pred))
        
        return predictions, intervals
    

class WLSModel(RegressionModel):
    """Implementation of (feasible) WLS regression.
    
    :param X: Design matrix (n x p)
    :type X: np.ndarray
    :param y: Response vector (n x 1)
    :type y: np.ndarray
    :param add_intercept: Option to add intercept column to :param:`X` if not already included, defaults to True
    :type add_intercept: bool, optional
    """

    def fit(self):
        """Fits WLS Model (in place) by estimating weights (known as feasible WLS).
        """
        # Fit OLS model
        ols = OLSModel(self.X, self.y, add_intercept=False)
        ols.fit()
        resid_squared = np.array([e ** 2 for e in ols.residuals])

        # Regress squared residuals against X to estimate weights
        resid_ols = OLSModel(self.X, resid_squared, add_intercept=False)
        resid_ols.fit()
        W = np.diag([1/e for e in resid_ols.y_hat])

        self.beta_hat = np.linalg.inv(self.X.T @ W @ self.X) @ self.X.T @ W @ self.y
        self.fitted = True

        self.y_hat = self.predict(self.X, add_intercept=False)
        self.residuals = self.y - self.y_hat
        

class RidgeModel(RegressionModel):
    """Implementation of Ridge estimator, requiring selection of regularization parameter.
    
    :param X: Design matrix (n x p)
    :type X: np.ndarray
    :param y: Response vector (n x 1)
    :type y: np.ndarray
    :param add_intercept: Option to add intercept column to :param:`X` if not already included, defaults to True
    :type add_intercept: bool, optional
    """

    def fit(self, ridge_lambda: float):
        """Computes ridge estimator (in place)..

        :param ridge_lambda: Regularization parameter (must be greater)
        :type ridge_lambda: float
        :raises ValueError: Regularization parameter must be greater than 0
        """
        if ridge_lambda <= 0:
            raise ValueError("Regularization parameter must be greater than 0")
        self.beta_hat = np.linalg.inv((self.X.T @ self.X) + (ridge_lambda * np.identity(self.p))) @ self.X.T @ self.y
        self.fitted = True
        self.hyperparameters = ridge_lambda

        self.y_hat = self.predict(self.X, add_intercept=False)
        self.residuals = self.y - self.y_hat
        self.sigma_squared = sum(self.residuals ** 2 ) / (self.n - np.trace(self.hat_matrix()))

    def hat_matrix(self):
        self.check_fitted()
        H = self.X @ (np.linalg.inv((self.X.T @ self.X) + (self.hyperparameters * np.identity(self.p)))) @ self.X.T
        return H
        

#region test function
def test_OLS_stuff(): # usage code for testing / can add the examples to the docs
    
    #can fix the np.seed to have consistent results
    X = np.random.rand(100, 2)  
    y = 3 + 2 * X[:, 0] + 4 * X[:, 1] + np.random.randn(100) * 0.5  # linear model with gaussian noise

    # Fit the OLS
    ols = OLSModel(X, y)
    ols.fit()
    print("Beta coefficients:", ols.beta_hat)

    tester = OLS_Inference(ols)

    # Confidence intervals
    print("Confidence intervals:")
    for interval in tester.confidence_intervals_bonferroni(0.025):
        print(interval)

    # t-tests
    t_stats, p_values, significant = tester.t_test()
    print("t-statistics:", t_stats)
    print("p-values:", p_values)
    print("Significant coefficients:", significant)

    # F-test
    F_stat, F_p_value = tester.f_test_intercept_only()
    print("F-statistic:", F_stat)
    print("F-test p-value:", F_p_value)

    # Prediction intervals
    X_new = np.array([[0.5, 0.5], [0.2, 0.8]])
    predictions, intervals = tester.prediction_intervals(X_new)
    print("Predictions:", predictions)
    print("Prediction intervals:")
    for interval in intervals:
        print(interval)

    _, intervals_mx = tester.confidence_intervals_mx(X_new)
    print("Confidence intervals for m(x):")
    for interval in intervals_mx:
        print(interval)

    #summary function
    ols.summary()
#endregion

def test():
    X = np.random.rand(100, 2)  
    y = 3 + 2 * X[:, 0] + 4 * X[:, 1] + np.random.randn(100) * 0.5  # linear model with gaussian noise

    mod = OLSModel(X, y)
    mod.fit()
    mod.summary()

if __name__ == "__main__":
    test_OLS_stuff()<|MERGE_RESOLUTION|>--- conflicted
+++ resolved
@@ -67,9 +67,6 @@
         for i in range( 1, self.p ): 
             print(f"{f'x{i -1}':<15}{self.beta_hat[i]:<25.5f}")
 
-<<<<<<< HEAD
-    def compute_r2(self):
-=======
     def coefficients(self) -> np.ndarray:
         """Returns the vector of estimated coefficients for a linear model.
 
@@ -87,7 +84,6 @@
         :return: R^2 coefficient
         :rtype: float
         """
->>>>>>> a4335bbf
         self.check_fitted()
         y_bar = np.mean(self.y)
         self.r2 = ((self.y_hat - y_bar).T @ (self.y_hat - y_bar)) / ((self.y - y_bar).T @ (self.y - y_bar))
